--- conflicted
+++ resolved
@@ -135,7 +135,6 @@
 		return ENOMEM;
 	}
 
-<<<<<<< HEAD
 	pnode = proc_get_pnode(proc);
 	if (pnode == NULL){
 		kprintf("Error grabbing process node.\n");
@@ -146,9 +145,7 @@
 	//struct proc *parentproc;
 	//parentproc = kmalloc(sizeof(*parentproc));
 	//proc->parent = parentproc;
-=======
 	tc = thread_count;
->>>>>>> 6d0d7c92
 
 	result = thread_fork(args[0] /* thread name */,
 			proc /* new process */,
